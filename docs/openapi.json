--- conflicted
+++ resolved
@@ -106,11 +106,7 @@
   "info": {
     "description": "REANA Job Controller API",
     "title": "reana-job-controller",
-<<<<<<< HEAD
     "version": "0.8.0a0"
-=======
-    "version": "0.7.1"
->>>>>>> 98c5b8ef
   },
   "parameters": {},
   "paths": {
