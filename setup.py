--- conflicted
+++ resolved
@@ -51,15 +51,9 @@
     "werkzeug>=0.16.1,<0.17",
     "fs>=2.0",
     "marshmallow>2.13.0,<=2.20.1",
-<<<<<<< HEAD
     "reana-commons[kubernetes]>=0.8.0a11,<0.9.0",
     "reana-db>=0.8.0a15,<0.9.0",
-    "htcondor==8.9.7",
-=======
-    "reana-commons[kubernetes]>=0.7.5a2,<0.8.0",
-    "reana-db>=0.7.3,<0.8.0",
     "htcondor==8.9.11",
->>>>>>> f2b050f5
     "retrying>=1.3.3",
 ]
 
