--- conflicted
+++ resolved
@@ -48,13 +48,8 @@
     'Flask>=0.11',
     'fs>=2.0',
     'marshmallow>2.13.0,<=2.20.1',
-<<<<<<< HEAD
-    'reana-commons[kubernetes]>=0.6.0.dev20190812,<0.7.0',
-    'reana-db>=0.6.0.dev20190715,<0.7.0',
-=======
     'reana-commons[kubernetes]>=0.6.0.dev20190823,<0.7.0',
     'reana-db>=0.6.0.dev20190828,<0.7.0',
->>>>>>> 8e50b8a9
     'urllib3<1.25,>=1.21.1',
     'htcondor==8.9.1',
     'retrying>=1.3.3',
