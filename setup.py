# -*- coding: utf-8 -*-
#
# This file is part of REANA.
# Copyright (C) 2017, 2018, 2019, 2020, 2021, 2022, 2023, 2024 CERN.
#
# REANA is free software; you can redistribute it and/or modify it
# under the terms of the MIT License; see LICENSE file for more details.

"""REANA-Job-Controller."""

from __future__ import absolute_import, print_function

import os
import re

from setuptools import find_packages, setup

readme = open("README.md").read()
history = open("CHANGELOG.md").read()


extras_require = {
    "debug": [
        "wdb",
        "ipdb",
        "Flask-DebugToolbar",
    ],
    "docs": [
        "myst-parser",
        "Sphinx>=1.5.1",
        "sphinx-rtd-theme>=0.1.9",
        "sphinxcontrib-httpdomain>=1.5.0",
        "sphinxcontrib-openapi>=0.8.0",
        "sphinxcontrib-redoc>=1.5.1",
    ],
    "htcondor": [
        "htcondor>=9.0.17",
    ],
    "tests": [
        "pytest-reana>=0.95.0a4,<0.96.0",
    ],
    "ssh": [
        "paramiko[gssapi]>=3.0.0",
        "gssapi==1.8.2",  # matches version in Dockerfile
    ],
<<<<<<< HEAD
=======
    "tests": tests_require,
    "ssh": ["paramiko[gssapi]>=3.2.0"],
    "mytoken": [
        "pyjwt>=2.8.0",
        "libmytoken>=0.1.0",
    ],
>>>>>>> 11e6faa5
}

# Python tests need SSH dependencies for imports
extras_require["tests"].extend(extras_require["ssh"])

extras_require["all"] = []
for key, reqs in extras_require.items():
    if ":" == key[0]:
        continue
    extras_require["all"].extend(reqs)

install_requires = [
    # apispec>=4.0 drops support for marshmallow<3
    "apispec[yaml]>=3.0,<4.0",
    "apispec-webframeworks",
    "Flask>=2.1.1,<2.3.0",  # same upper pin as invenio-base/reana-server
    "Werkzeug>=2.1.0,<2.3.0",  # same upper pin as invenio-base
    "jinja2<3.1.0",
    "fs>=2.0",
<<<<<<< HEAD
    "marshmallow>2.13.0,<3.0.0",  # same upper pin as reana-server
    "reana-commons[kubernetes]>=0.95.0a5,<0.96.0",
    "reana-db>=0.95.0a4,<0.96.0",
=======
    "marshmallow>2.13.0,<=2.20.1",
    "reana-commons[kubernetes]>=0.9.9,<0.10.0",
    "reana-db>=0.9.5,<0.10.0",
>>>>>>> 11e6faa5
    "retrying>=1.3.3",
]

packages = find_packages()


# Get the version string. Cannot be done with import!
with open(os.path.join("reana_job_controller", "version.py"), "rt") as f:
    version = re.search(r'__version__\s*=\s*"(?P<version>.*)"\n', f.read()).group(
        "version"
    )

setup(
    name="reana-job-controller",
    version=version,
    description=__doc__,
    long_description=readme + "\n\n" + history,
    long_description_content_type="text/markdown",
    author="REANA",
    author_email="info@reana.io",
    url="https://github.com/reanahub/reana-job-controller",
    packages=[
        "reana_job_controller",
    ],
    zip_safe=False,
    entry_points={
        "flask.commands": [
            "openapi = reana_job_controller.cli:openapi",
        ],
    },
    python_requires=">=3.8",
    extras_require=extras_require,
    install_requires=install_requires,
    classifiers=[
        "Development Status :: 3 - Alpha",
        "Environment :: Web Environment",
        "Intended Audience :: Developers",
        "License :: OSI Approved :: MIT License",
        "Operating System :: OS Independent",
        "Programming Language :: Python :: 3",
        "Programming Language :: Python :: 3.12",
        "Programming Language :: Python :: Implementation :: CPython",
        "Programming Language :: Python",
        "Topic :: Internet :: WWW/HTTP :: Dynamic Content",
        "Topic :: Software Development :: Libraries :: Python Modules",
    ],
)<|MERGE_RESOLUTION|>--- conflicted
+++ resolved
@@ -39,19 +39,11 @@
     "tests": [
         "pytest-reana>=0.95.0a4,<0.96.0",
     ],
-    "ssh": [
-        "paramiko[gssapi]>=3.0.0",
-        "gssapi==1.8.2",  # matches version in Dockerfile
-    ],
-<<<<<<< HEAD
-=======
-    "tests": tests_require,
     "ssh": ["paramiko[gssapi]>=3.2.0"],
     "mytoken": [
         "pyjwt>=2.8.0",
         "libmytoken>=0.1.0",
     ],
->>>>>>> 11e6faa5
 }
 
 # Python tests need SSH dependencies for imports
@@ -71,15 +63,9 @@
     "Werkzeug>=2.1.0,<2.3.0",  # same upper pin as invenio-base
     "jinja2<3.1.0",
     "fs>=2.0",
-<<<<<<< HEAD
     "marshmallow>2.13.0,<3.0.0",  # same upper pin as reana-server
     "reana-commons[kubernetes]>=0.95.0a5,<0.96.0",
     "reana-db>=0.95.0a4,<0.96.0",
-=======
-    "marshmallow>2.13.0,<=2.20.1",
-    "reana-commons[kubernetes]>=0.9.9,<0.10.0",
-    "reana-db>=0.9.5,<0.10.0",
->>>>>>> 11e6faa5
     "retrying>=1.3.3",
 ]
 
