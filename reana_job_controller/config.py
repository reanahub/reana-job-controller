# -*- coding: utf-8 -*-
#
# This file is part of REANA.
# Copyright (C) 2017, 2018, 2019, 2020, 2021, 2022, 2023, 2024 CERN.
#
# REANA is free software; you can redistribute it and/or modify it
# under the terms of the MIT License; see LICENSE file for more details.

"""Flask application configuration."""

from distutils.util import strtobool
import os
import secrets

from reana_commons.config import REANA_COMPONENT_PREFIX

from werkzeug.utils import import_string

<<<<<<< HEAD
REANA_DB_CLOSE_POOL_CONNECTIONS = bool(
    strtobool(os.getenv("REANA_DB_CLOSE_POOL_CONNECTIONS", "false"))
)
"""Determine whether to close each database connection when it is returned to the pool."""
=======

SECRET_KEY = os.getenv("REANA_SECRET_KEY", secrets.token_hex())
"""Secret key used for the application user sessions.

A new random key is generated on every start of job-controller, but this is not an
issues as job-controller is never restarted (and thus the secret never changes)
during the execution of a single workflow."""
>>>>>>> 11e6faa5

CACHE_ENABLED = False
"""Determines if jobs caching is enabled."""

DASK_SCHEDULER_URI = os.getenv("DASK_SCHEDULER_URI", "tcp://127.0.0.1:8080")
"""Address of the Dask Scheduler."""

SHARED_VOLUME_PATH_ROOT = os.getenv("SHARED_VOLUME_PATH_ROOT", "/var/reana")
"""Root path of the shared volume ."""

COMPUTE_BACKENDS = {
    "kubernetes": lambda: import_string(
        "reana_job_controller.kubernetes_job_manager.KubernetesJobManager"
    ),
    "htcondorcern": lambda: import_string(
        "reana_job_controller.htcondorcern_job_manager.HTCondorJobManagerCERN"
    ),
    "slurmcern": lambda: import_string(
        "reana_job_controller.slurmcern_job_manager.SlurmJobManagerCERN"
    ),
    "compute4punch": lambda: import_string(
        "reana_job_controller.compute4punch_job_manager.Compute4PUNCHJobManager"
    ),
}
"""Supported job compute backends and corresponding management class."""

JOB_MONITORS = {
    "kubernetes": lambda: import_string(
        "reana_job_controller.job_monitor.JobMonitorKubernetes"
    ),
    "htcondorcern": lambda: import_string(
        "reana_job_controller.job_monitor.JobMonitorHTCondorCERN"
    ),
    "slurmcern": lambda: import_string(
        "reana_job_controller.job_monitor.JobMonitorSlurmCERN"
    ),
    "compute4punch": lambda: import_string(
        "reana_job_controller.job_monitor.JobMonitorCompute4PUNCH"
    ),
}
"""Classes responsible for monitoring specific backend jobs"""


DEFAULT_COMPUTE_BACKEND = "kubernetes"
"""Default job compute backend."""

SUPPORTED_COMPUTE_BACKENDS = os.getenv(
    "COMPUTE_BACKENDS", DEFAULT_COMPUTE_BACKEND
).split(",")
"""List of supported compute backends provided as docker build arg."""


VOMSPROXY_CONTAINER_IMAGE = os.getenv(
    "VOMSPROXY_CONTAINER_IMAGE", "docker.io/reanahub/reana-auth-vomsproxy:1.3.0"
)
"""Default docker image of VOMSPROXY sidecar container."""

VOMSPROXY_CONTAINER_NAME = "voms-proxy"
"""Name of VOMSPROXY sidecar container."""

VOMSPROXY_CERT_CACHE_LOCATION = "/vomsproxy_cache/"
"""Directory of voms-proxy certificate cache.

This directory is shared between job & VOMSPROXY container."""

VOMSPROXY_CERT_CACHE_FILENAME = "x509up_proxy"
"""Name of the voms-proxy certificate cache file."""

RUCIO_CONTAINER_IMAGE = os.getenv(
    "RUCIO_CONTAINER_IMAGE", "docker.io/reanahub/reana-auth-rucio:1.1.1"
)
"""Default docker image of RUCIO sidecar container."""

RUCIO_CONTAINER_NAME = "reana-auth-rucio"
"""Name of RUCIO sidecar container."""

RUCIO_CACHE_LOCATION = "/rucio_cache/"
"""Directory of Rucio cache.

This directory is shared between job & Rucio container."""

RUCIO_CFG_CACHE_FILENAME = "rucio.cfg"
"""Name of the RUCIO configuration cache file."""

RUCIO_CERN_BUNDLE_CACHE_FILENAME = "CERN-bundle.pem"
"""Name of the CERN Bundle cache file."""

IMAGE_PULL_SECRETS = os.getenv("IMAGE_PULL_SECRETS", "").split(",")
"""Docker image pull secrets which allow the usage of private images."""

REANA_KUBERNETES_JOBS_MEMORY_LIMIT = os.getenv("REANA_KUBERNETES_JOBS_MEMORY_LIMIT")
"""Maximum default memory limit for user job containers. Exceeding this limit will terminate the container.

Please see the following URL for possible values
https://kubernetes.io/docs/concepts/configuration/manage-resources-containers/#meaning-of-memory.
"""

REANA_KUBERNETES_JOBS_MAX_USER_MEMORY_LIMIT = os.getenv(
    "REANA_KUBERNETES_JOBS_MAX_USER_MEMORY_LIMIT"
)
"""Maximum custom memory limit that users can assign to their job containers via
``kubernetes_memory_limit`` in reana.yaml. Exceeding this limit will terminate the container.

Please see the following URL for possible values
https://kubernetes.io/docs/concepts/configuration/manage-resources-containers/#meaning-of-memory.
"""

REANA_KUBERNETES_JOBS_TIMEOUT_LIMIT = os.getenv("REANA_KUBERNETES_JOBS_TIMEOUT_LIMIT")
"""Default timeout for user's job. Exceeding this time will terminate the job.

Please see the following URL for more details
https://kubernetes.io/docs/concepts/workloads/controllers/job/#job-termination-and-cleanup.
"""

REANA_KUBERNETES_JOBS_MAX_USER_TIMEOUT_LIMIT = os.getenv(
    "REANA_KUBERNETES_JOBS_MAX_USER_TIMEOUT_LIMIT"
)
"""Maximum custom timeout that users can assign to their job.

Please see the following URL for more details
https://kubernetes.io/docs/concepts/workloads/controllers/job/#job-termination-and-cleanup.
"""

SLURM_HEADNODE_HOSTNAME = os.getenv("SLURM_HOSTNAME", "hpc-batch.cern.ch")
"""Hostname of SLURM head-node used for job management via SSH."""

SLURM_HEADNODE_PORT = os.getenv("SLURM_CLUSTER_PORT", "22")
"""Port of SLURM head node."""

SLURM_PARTITION = os.getenv("SLURM_PARTITION", "inf-short")
"""Default slurm partition."""

SLURM_JOB_TIMELIMIT = os.getenv("SLURM_JOB_TIMELIMIT", "60")
"""Default SLURM job timelimit.

Acceptable time formats include "minutes", "minutes:seconds", "hours:minutes:seconds", "days-hours",
"days-hours:minutes" and "days-hours:minutes:seconds". A time limit of zero means that no time limit
will be imposed. Please see the following URL for more details
https://slurm.schedmd.com/sbatch.html (-t, --time)
"""

SLURM_SSH_TIMEOUT = float(os.getenv("SLURM_SSH_TIMEOUT", "60"))
"""Seconds to wait for SLURM SSH TCP connection."""

SLURM_SSH_BANNER_TIMEOUT = float(os.getenv("SLURM_SSH_BANNER_TIMEOUT", "60"))
"""Seconds to wait for SLURM SSH banner to be presented."""

SLURM_SSH_AUTH_TIMEOUT = float(os.getenv("SLURM_SSH_AUTH_TIMEOUT", "60"))
"""Seconds to wait for SLURM SSH authentication response."""

<<<<<<< HEAD
REANA_USER_ID = os.getenv("REANA_USER_ID")
"""User UUID of the owner of the workflow."""
=======
C4P_LOGIN_NODE_HOSTNAME = os.getenv("C4P_LOGIN_NODE", "c4p-login.gridka.de")
"""Hostname of C4P login node used for job management via SSH."""

C4P_LOGIN_NODE_PORT = os.getenv("C4P_LOGIN_NODE_PORT", "22")
"""Port of C4P login node."""

C4P_SSH_TIMEOUT = float(os.getenv("C4P_SSH_TIMEOUT", "60"))
"""Seconds to wait for C4P SSH TCP connection."""

C4P_SSH_BANNER_TIMEOUT = float(os.getenv("C4P_SSH_BANNER_TIMEOUT", "60"))
"""Seconds to wait for C4P SSH banner to be presented."""

C4P_SSH_AUTH_TIMEOUT = float(os.getenv("C4P_SSH_AUTH_TIMEOUT", "60"))
"""Seconds to wait for C4P SSH authentication response."""

C4P_CPU_CORES = os.getenv("C4P_CPU_CORES", "8")
"""Number of CPU cores used to run the REANA jobs."""

C4P_MEMORY_LIMIT = os.getenv("C4P_MEMORY_LIMIT", "20000")
"""Maximum amount memory used by the REANA jobs."""

C4P_ADDITIONAL_REQUIREMENTS = os.getenv("C4P_ADDITIONAL_REQUIREMENTS", "")
"""Additional requirements to run the REANA jobs on C4P nodes."""

C4P_REANA_REL_WORKFLOW_PATH = os.getenv(
    "C4P_REANA_REL_WORKFLOW_PATH", "reana/workflows"
)
"""Path relative to the uses home directory of the REANA workflow space on the C4P login node."""
>>>>>>> 11e6faa5
<|MERGE_RESOLUTION|>--- conflicted
+++ resolved
@@ -16,12 +16,10 @@
 
 from werkzeug.utils import import_string
 
-<<<<<<< HEAD
 REANA_DB_CLOSE_POOL_CONNECTIONS = bool(
     strtobool(os.getenv("REANA_DB_CLOSE_POOL_CONNECTIONS", "false"))
 )
 """Determine whether to close each database connection when it is returned to the pool."""
-=======
 
 SECRET_KEY = os.getenv("REANA_SECRET_KEY", secrets.token_hex())
 """Secret key used for the application user sessions.
@@ -29,7 +27,6 @@
 A new random key is generated on every start of job-controller, but this is not an
 issues as job-controller is never restarted (and thus the secret never changes)
 during the execution of a single workflow."""
->>>>>>> 11e6faa5
 
 CACHE_ENABLED = False
 """Determines if jobs caching is enabled."""
@@ -180,10 +177,9 @@
 SLURM_SSH_AUTH_TIMEOUT = float(os.getenv("SLURM_SSH_AUTH_TIMEOUT", "60"))
 """Seconds to wait for SLURM SSH authentication response."""
 
-<<<<<<< HEAD
 REANA_USER_ID = os.getenv("REANA_USER_ID")
 """User UUID of the owner of the workflow."""
-=======
+
 C4P_LOGIN_NODE_HOSTNAME = os.getenv("C4P_LOGIN_NODE", "c4p-login.gridka.de")
 """Hostname of C4P login node used for job management via SSH."""
 
@@ -211,5 +207,4 @@
 C4P_REANA_REL_WORKFLOW_PATH = os.getenv(
     "C4P_REANA_REL_WORKFLOW_PATH", "reana/workflows"
 )
-"""Path relative to the uses home directory of the REANA workflow space on the C4P login node."""
->>>>>>> 11e6faa5
+"""Path relative to the uses home directory of the REANA workflow space on the C4P login node."""