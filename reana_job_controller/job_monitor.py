--- conflicted
+++ resolved
@@ -227,52 +227,57 @@
                 logging.error("Unexpected error: {}".format(e), exc_info=True)
                 time.sleep(120)
 
-def watch_jobs_htcondorvc3(job_db):
-    """Watch currently running HTCondor jobs.
-    :param job_db: Dictionary which contains all current jobs.
-    """
-    from reana_job_controller.htcondorvc3_job_manager import get_schedd
-
-    condorJobStatus = {
-        'Unexpanded': 0,
-        'Idle': 1,
-        'Running': 2,
-        'Removed': 3,
-        'Completed': 4,
-        'Held': 5,
-        'Submission_Error': 6
-    }
-    schedd = get_schedd()
-    ads = ['ClusterId', 'JobStatus', 'ExitCode']
-    while True:
-        logging.debug('Starting a new stream request to watch Condor Jobs')
-
-        for job_id, job_dict in job_db.items():
-            if job_db[job_id]['deleted']:
-                continue
-            condor_it = schedd.history('ClusterId == {0}'.format(
-                job_dict['backend_job_id']), ads, match=1)
-            try:
-                condor_job = next(condor_it)
-            except:
-                # Did not match to any job in the history queue yet
-                continue
-            if condor_job['JobStatus'] == condorJobStatus['Completed']:
-                if condor_job['ExitCode'] == 0:
-                    job_db[job_id]['status'] = 'succeeded'
-                else:
-                    logging.info(
-                        'Job job_id: {0}, condor_job_id: {1} failed'.format(
-                            job_id, condor_job['ClusterId']))
-                    job_db[job_id]['status'] = 'failed'
-                # @todo: Grab/Save logs when job either succeeds or fails.
-                job_db[job_id]['deleted'] = True
-            elif condor_job['JobStatus'] == condorJobStatus['Held']:
-                logging.info('Job Was held, will delette and set as failed')
-                HTCondorJobManagerVC3.condor_delete_job(condor_job['ClusterId'])
-                job_db[job_id]['deleted'] == True
-             
-        time.sleep(120)
+def JobMonitorHTCondorVC3():
+    """HTCondor jobs monitor VC3."""
+
+    def __init__(self):
+        """Initialize HTCondor job monitor thread."""
+        from reana_job_controller.htcondorvc3_job_manager import get_schedd
+        self.schedd = get_schedd()
+        self.job_event_reader_thread = threading.Thread(
+            name='htcondorvc3_job_monitor',
+            target=self.watch_jobs,
+            args=(JOB_DB,))
+        self.job_event_reader_thread.daemon = True
+        self.job_event_reader_thread.start()
+
+    def watch_jobs(self, job_db):
+        """Watch currently running HTCondor jobs.
+
+        :param job_db: Dictionary which contains all current jobs.
+        """
+        #schedd = get_schedd()
+        schedd = self.schedd
+        ads = ['ClusterId', 'JobStatus', 'ExitCode']
+        while True:
+            logging.debug('Starting a new stream request to watch Condor Jobs')
+    
+            for job_id, job_dict in job_db.items():
+                if job_db[job_id]['deleted']:
+                    continue
+                condor_it = schedd.history('ClusterId == {0}'.format(
+                    job_dict['backend_job_id']), ads, match=1)
+                try:
+                    condor_job = next(condor_it)
+                except:
+                    # Did not match to any job in the history queue yet
+                    continue
+                if condor_job['JobStatus'] == condorJobStatus['Completed']:
+                    if condor_job['ExitCode'] == 0:
+                        job_db[job_id]['status'] = 'succeeded'
+                    else:
+                        logging.info(
+                            'Job job_id: {0}, condor_job_id: {1} failed'.format(
+                                job_id, condor_job['ClusterId']))
+                        job_db[job_id]['status'] = 'failed'
+                    # @todo: Grab/Save logs when job either succeeds or fails.
+                    job_db[job_id]['deleted'] = True
+                elif condor_job['JobStatus'] == condorJobStatus['Held']:
+                    logging.info('Job Was held, will delette and set as failed')
+                    HTCondorJobManagerVC3.condor_delete_job(condor_job['ClusterId'])
+                    job_db[job_id]['deleted'] == True
+                 
+            time.sleep(120)
 
 
 def store_logs(logs, job_id):
@@ -292,33 +297,4 @@
     query = ''
     for job_id in backend_job_ids:
         query += base_query.format(job_id)
-<<<<<<< HEAD
-    return query[:-2]
-
-
-def start_watch_jobs_thread(job_db):
-    """Watch changes on jobs within HTCondor."""
-    compute_backend = config.DEFAULT_COMPUTE_BACKEND
-    watch_jobs = {
-        'kubernetes': watch_jobs_kubernetes,
-        'htcondorcern': watch_jobs_htcondorcern,
-        'htcondorvc3' : watch_jobs_htcondorvc3
-    }
-    if config.MULTIPLE_COMPUTE_BACKENDS:
-        job_event_reader_thread = {}
-        for compute_backend in config.COMPUTE_BACKENDS:
-            job_event_reader_thread[compute_backend] = \
-                threading.Thread(
-                    target=watch_jobs[compute_backend],
-                    args=(job_db,))
-            job_event_reader_thread[compute_backend].daemon = True
-            job_event_reader_thread[compute_backend].start()
-    else:
-        job_event_reader_thread = threading.Thread(
-            target=watch_jobs[compute_backend],
-            args=(job_db,))
-        job_event_reader_thread.daemon = True
-        job_event_reader_thread.start()
-=======
-    return query[:-2]
->>>>>>> 8e50b8a9
+    return query[:-2]